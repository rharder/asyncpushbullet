import json

import requests
import magic

from .device import Device

class PushBullet(object):

    DEVICES_URL = "https://api.pushbullet.com/v2/devices"
    PUSH_URL = "https://api.pushbullet.com/v2/pushes"
    UPLOAD_REQUEST_URL = "https://api.pushbullet.com/v2/upload-request"


    def __init__(self, api_key):
        self.api_key = api_key
        self._json_header = {'Content-Type': 'application/json'}

        self._load_devices()

    def _load_devices(self):
        self.devices = []

        self.session = requests.Session()
        self.session.auth = (self.api_key, "")

        resp = self.session.get(self.DEVICES_URL)
        resp_dict = resp.json()
        device_list = resp_dict.get("devices", [])

        for device_info in device_list:
            d = Device(self.api_key, device_info)
            d._account = self
            self.devices.append(d)

    def upload_file(self, f, file_name, file_type=None):
        if not file_type:
            file_type = magic.from_buffer(f.read(1024), mime=True)
            f.seek(0)
        
        data = {"file_name": file_name, "file_type": file_type}

        # Request url for file upload
        r = self.session.post(self.UPLOAD_REQUEST_URL, data=json.dumps(data), headers=self._json_header)
        
        upload_data = r.json().get("data")
        file_url = r.json().get("file_url")
        upload_url = r.json().get("upload_url")

        upload = requests.post(upload_url, data=upload_data, files={"file": f})

        return {"file_type": file_type, "file_url": file_url, "file_name": file_name}

    def push_file(self, file_name, file_url, file_type, body=None, device=None, email=None):
        data = {"type": "file", "file_type": file_type, "file_url": file_url, "file_name": file_name}
        if body:
            data["body"] = body

        if device:
            data["device_iden"] = device.device_iden
        elif email:
            data["email"] = email
    
        return self._push(data)
    
    def push_note(self, title, body, device=None, email=None):
        data = {"type": "note", "title": title, "body": body}
        if device:
            data["device_iden"] = device.device_iden
        elif email:
            data["email"] = email
<<<<<<< HEAD
        
=======


>>>>>>> 53b580e4
        return self._push(data)

    def push_address(self, name, address, device=None, email=None):
        data = {"type": "address", "name": name, "address": address}
        if device:
            data["device_iden"] = device.device_iden
        elif email:
            data["email"] = email

        return self._push(data)

    def push_list(self, title, items, device=None, email=None):
        data = {"type": "list", "title": title, "items": items}
        if device:
            data["device_iden"] = device.device_iden
        elif email:
            data["email"] = email

        return self._push(data)

    def push_link(self, title, url, body=None, device=None, email=None):
        data = {"type": "link", "title": title, "url": url, "body": body}

        if device:
            data["device_iden"] = device.device_iden
        elif email:
            data["email"] = email
<<<<<<< HEAD
=======

>>>>>>> 53b580e4
        return self._push(data)


    def _push(self, data):
        return requests.post(self.PUSH_URL, data=json.dumps(data),
                             headers=self._json_header,
                             auth=(self.api_key, ""))

    def refresh(self):
        self._load_devices()<|MERGE_RESOLUTION|>--- conflicted
+++ resolved
@@ -69,12 +69,7 @@
             data["device_iden"] = device.device_iden
         elif email:
             data["email"] = email
-<<<<<<< HEAD
-        
-=======
 
-
->>>>>>> 53b580e4
         return self._push(data)
 
     def push_address(self, name, address, device=None, email=None):
@@ -102,10 +97,7 @@
             data["device_iden"] = device.device_iden
         elif email:
             data["email"] = email
-<<<<<<< HEAD
-=======
 
->>>>>>> 53b580e4
         return self._push(data)
 
 
