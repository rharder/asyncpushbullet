--- conflicted
+++ resolved
@@ -1,11 +1,7 @@
 def _magic_get_file_type(f, _):
     file_type = magic.from_buffer(f.read(1024), mime=True)
     f.seek(0)
-<<<<<<< HEAD
-    return file_type.decode("ASCII")
-=======
     return file_type.decode('utf-8')
->>>>>>> 3d9bd0a0
 
 
 def _guess_file_type(_, filename):
