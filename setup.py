--- conflicted
+++ resolved
@@ -8,13 +8,8 @@
 with open("./asyncpushbullet/__version__.py") as version_file:
     version = version_file.read().split("\"")[1]
 
-<<<<<<< HEAD
-# version += "a0"
+# version += "a2"
 # sys.argv.append("install")
-=======
-version += "a3"
-sys.argv.append("install")
->>>>>>> 08e18610
 
 if len(sys.argv) < 2:
     cmd = input("Command (build | test | publish | all ): ")
